import warnings
from copy import deepcopy

import numpy as np

from tqdm import tqdm
from gxgp import Node, DagGP, gxgp_random
import s332177


class TrainingParameters:
    # Training data
    x: np.ndarray
    y: np.ndarray

    # EvAlg parameters
    num_generations: int
    population_size: int

    # Fitness parameters
    mse_percentage_tolerance: float

    # Chance parameters
    random_event_chance: float

    def __init__(self,
            x: np.ndarray,
            y: np.ndarray,

            num_generations: int,
            population_size: int,

            mse_percentage_tolerance: float = 0.0,

            random_event_chance: float = 0.0,
    ):
        self.x = x
        self.y = y

        self.num_generations = num_generations
        self.population_size = population_size

        self.mse_percentage_tolerance = mse_percentage_tolerance

        self.random_event_chance = random_event_chance

    def __str__(self):
        return (f"MSE tolerance: {self.mse_percentage_tolerance} % \n"
                f"Random event chance: {self.random_event_chance}")

class Fitness:
    individual: Node
    parameters: TrainingParameters

    def __init__(self, node: Node, parameters: TrainingParameters):
        self.individual = node
        self.parameters = parameters

    def __lt__(self, other):
        self_mse: float = DagGP.mse(self.individual, self.parameters.x, self.parameters.y)
        other_mse: float = DagGP.mse(other.individual, other.parameters.x, other.parameters.y)

        # If the mse is only bigger up to a margin (defined by the hyperparameter), compare the individuals based on subtree length.
        if self_mse > other_mse and self_mse / other_mse - 1 <= self.parameters.mse_percentage_tolerance:
            return len(self.individual.subtree) < len(other.individual.subtree)

        return self_mse < other_mse


    @property
    def mse(self):
        return DagGP.mse(self.individual, self.parameters.x, self.parameters.y)


# An individual is defined as valid if it has at least a variable node, it can be evaluated, and it has a subtree length < 15.
def is_valid(individual: Node, parameters: TrainingParameters) -> bool:
    try:
        return (
            any(sub_node.is_variable for sub_node in individual.subtree) and
            not np.any(np.isnan(DagGP.evaluate(individual, parameters.x))) and
            not np.any(np.isinf(DagGP.evaluate(individual, parameters.x))) and
            len(individual.subtree) <= 25
        )
    except BaseException:
        return False


# Removes unnecessary nodes, appropriately replacing them with cleaned-up versions (e.g. replaces add(0, x0) with just x0
def cleanup(individual: Node) -> Node:
    try:
        if any([(not node.is_leaf and not is_cleaned_up(node)) for node in individual.successors]):
            individual.successors = [cleanup(successor) for successor in individual.successors]

            return cleanup(individual)

        param1: Node | None = None
        param2: Node | None = None

        if len(individual.successors) > 0:
            param1 = individual.successors[0]
        if len(individual.successors) > 1:
            param2 = individual.successors[1]

        if individual.short_name == "add":
            if param1.long_name.strip("-").isnumeric() and param2.long_name.strip("-").isnumeric():
                return Node(param1.value + param2.value)

            if param1.is_constant and param1.value == 0:
                return param2
            if param2.is_constant and param2.value == 0:
                return param1

        if individual.short_name == "subtract":
            if param1.long_name.strip("-").isnumeric() and param2.long_name.strip("-").isnumeric():
                return Node(param1.value - param2.value)

            if param2.is_constant and param2.value == 0:
                return param1

            if param1.long_name == param2.long_name:
                return Node(0)

        if individual.short_name == "multiply":
            if param1.long_name.strip("-").isnumeric() and param2.long_name.strip("-").isnumeric():
                return Node(param1.value * param2.value)

            if (param1.is_constant and param1.value == 0) or (param2.is_constant and param2.value == 0):
                return Node(0)

            if param1.is_constant and param1.value == 1:
                return param2
            if param2.is_constant and param2.value == 1:
                return param1

        if individual.short_name == "divide":
            if param1.long_name.strip("-").isnumeric() and param2.long_name.strip("-").isnumeric() and param2.value != 0:
                return Node(param1.value / param2.value)

            if param1.is_constant and param1.value == 0 and not (param2.is_constant and param2.value == 0):
                return Node(0)

            if param2.is_constant and param2.value == 1:
                return param1

            if param1.long_name == param2.long_name:
                return Node(1)

        if individual.short_name == "power":
            if (
                (param1.long_name.strip("-").isnumeric() and param2.long_name.strip("-").isnumeric()) and not
                (param1.is_constant and param1.value == 0 and param2.is_constant and param2.value < 0)
            ):
                return Node(param1.value ** param2.value)

            if param1.is_constant and param1.value == 0:
                return Node(0)

            if (param1.is_constant and param1.value == 1) or (param2.is_constant and param2.value == 0):
                return Node(1)

            if param2.is_constant and param2.value == 1:
                return param1

        if individual.short_name == "sin":
            if param1.is_constant and param1.value == 0:
                return Node(0)

            if param1.is_constant and param1.value == np.pi:
                return Node(1)

        if individual.short_name == "cos":
            if param1.is_constant and param1.value == 0:
                return Node(1)

            if param1.is_constant and param1.value == np.pi:
                return Node(0)

        if individual.short_name == "tan" and (
            (param1.is_constant and param1.value == 0) or
            (param1.is_constant and param1.value == np.pi)
        ):
            return Node(0)

        if individual.short_name == "exp" and param1.is_constant and param1.value == 0:
            return Node(1)

        if individual.short_name == "log":
            if param1.is_constant and param1.value == 1:
                return Node(0)

            if param1.is_constant and param1.value == np.e:
                return Node(1)

        return individual
    except BaseException:
        return individual

def is_cleaned_up(individual: Node) -> bool:
    for sub_node in individual.subtree:
        param1: Node | None = None
        param2: Node | None = None

        if len(sub_node.successors) > 0:
            param1 = sub_node.successors[0]
        if len(sub_node.successors) > 1:
            param2 = sub_node.successors[1]

        if sub_node.short_name == "add" and (
            (param1.long_name.strip("-").isnumeric() and param2.long_name.strip("-").isnumeric()) or
            (param1.is_constant and param1.value == 0) or
            (param2.is_constant and param2.value == 0)
        ):
            return False

        if sub_node.short_name == "subtract" and (
            (param1.long_name.strip("-").isnumeric() and param2.long_name.strip("-").isnumeric()) or
            (param2.is_constant and param2.value == 0) or
            (param1.long_name == param2.long_name)
        ):
            return False

        if sub_node.short_name in ["multiply", "power"] and (
            (param1.long_name.strip("-").isnumeric() and param2.long_name.strip("-").isnumeric()) or
            (param1.is_constant and param1.value == 0) or
            (param2.is_constant and param2.value == 0) or
            (param1.is_constant and param1.value == 1) or
            (param2.is_constant and param2.value == 1)
        ):
            return False

        if sub_node.short_name == "divide" and (
            (param1.long_name.strip("-").isnumeric() and param2.long_name.strip("-").isnumeric() and param2.value != 0) or
            (param1.is_constant and param1.value == 0 and not (param2.is_constant and param2.value == 0)) or
            (param2.is_constant and param2.value == 1) or
            (param1.long_name == param2.long_name)
        ):
            return False

        if any([sub_node.short_name == "cos", sub_node.short_name == "sin", sub_node.short_name == "tan"]) and (
            (param1.is_constant and param1.value == 0) or
            (param1.is_constant and param1.value == np.pi)
        ):
            return False

        if sub_node.short_name == "exp" and param1.is_constant and param1.value == 0:
            return False

        if sub_node.short_name == "log" and (
            (param1.is_constant and param1.value == 1) or
            (param1.is_constant and param1.value == np.e)
        ):
            return False

    return True


def fitness(individual: Node, parameters: TrainingParameters) -> Fitness:
    return Fitness(individual, parameters)

def select_parents(parent_pool: list[Node], dag: DagGP, parameters: TrainingParameters) -> (Node, Node):
    return tuple(gxgp_random.choice(parent_pool, size=2, replace=False))


# Generates an offspring from 2 parents by inserting a subtree of the 2nd parent in the 1st.
# The subtree is chosen to be of length > 1, so the length of the offspring will generally be longer than the parents (excluding errors)
def crossover(parents: (Node, Node)) -> Node:
    try:
        offspring: Node = deepcopy(parents[0])

        successors: list[Node] | None = None
        pivot: Node | None = None

        for _ in range(100):
            pivot = gxgp_random.choice(list(offspring.subtree))
            successors = pivot.successors

            if len(successors) > 0:
                break

        if len(successors) == 0:
            return gxgp_random.choice(parents)

        new_subtree: Node | None = None

        for _ in range(100):
            new_subtree = gxgp_random.choice(list(parents[1].subtree))

            if len(new_subtree.successors) > 0:
                break

        if len(new_subtree.successors) == 0:
            return gxgp_random.choice(parents)

        successors[gxgp_random.integers(len(successors))] = new_subtree
        pivot.successors = successors

        return offspring
    except BaseException:
        return gxgp_random.choice(parents)


# Randomly replaces half of an individual's nodes with nodes of the same type (leaves or operators with the same arity)
# ALso has a chance to "cut" a tree, replacing an operator with a leaf. This operation is also applied when the individual
# is at max length (with a 1 in 2 chance), to avoid saturation.
def mutate(individual: Node, dag: DagGP, parameters: TrainingParameters) -> Node:
    try:
        mutated_individual: Node = deepcopy(individual)

        for _ in range(len(mutated_individual.subtree) // 2):
            pivot: Node | None = None
            successors: list[Node] | None = None

            for _ in range(100):
                pivot = gxgp_random.choice(list(mutated_individual.subtree))
                successors = pivot.successors

                if len(successors) > 0:
                    break

            if len(successors) == 0:
                return mutated_individual

            index: int = gxgp_random.integers(len(successors))

            if successors[index].is_leaf or gxgp_random.random() < parameters.random_event_chance:
                successors[index] = gxgp_random.choice(dag.params_pool)
            else:
                chosen_operator: np.ufunc = gxgp_random.choice(dag.operators)
                operator_successors: list[Node] = list(gxgp_random.choice(successors[index].successors, size=successors[index].arity))

                if len(operator_successors) < successors[index].arity:
                    operator_successors.append(gxgp_random.choice(dag.params_pool, size = successors[index].arity - len(operator_successors)))

                successors[index] = Node(chosen_operator, operator_successors)

            pivot.successors = successors

        return mutated_individual
    except BaseException:
        return individual


# Checks for the (extremely unlikely) case in which an individual already has an MSE of 0.
def check_population(population: list[Node], parameters: TrainingParameters) -> Node | None:
    for individual in population:
        if DagGP.mse(individual, parameters.x, parameters.y) == 0:
            return individual

    return None


# Trains a model with the specified hyperparameters and returns the best solution.
def train_model(parameters: TrainingParameters, verbose: bool = False) -> Node:
    dag: DagGP = DagGP(
        [
            np.add, np.subtract,
            np.multiply, np.divide,
            np.pow, np.abs,
            np.sin, np.sinh,
            np.cos, np.cosh,
            np.tan, np.tanh,
            np.exp, np.log,
            np.log2, np.log10
        ],
        parameters.x.shape[0],
        [-1, 0, 1, 2, 5, np.pi, np.e, np.euler_gamma]
    )

    # Create an initial population of size N
    population: list[Node] = []
    sorted_population: list[Node] = []
    for _ in range(parameters.population_size * 50):
        new_individual: Node = cleanup(dag.create_individual())

        if is_valid(new_individual, parameters):
            population.append(new_individual)

        if len(population) == parameters.population_size:
            break

    # If any of the initial solutions already has an MSE value of 0.0 (extremely unlikely, but possible), returns
    # that solution and skips the training completely.
    final_solution: Node | None = check_population(population, parameters)
    if final_solution is not None:
        return final_solution

    if verbose:
        for n in population:
            print(n)

        print(all([is_valid(i, parameters) for i in population]))
        print()

    for i in tqdm(range(parameters.num_generations)):
        # Sort the population by fitness
        sorted_population.clear()
        sorted_population: list[Node] = sorted(population, key=lambda ind: fitness(ind, parameters))

        if verbose:
            print(f"Generation {i}: completed sorting")
            print()

        # Restrict the pool of available parents to the best N / 2 individuals
        parents_pool = sorted_population[:parameters.population_size // 2]

        if verbose:
            print(f"Generation {i}: generated parents pool")

            for par in parents_pool:
                print(par)

            print(all([is_valid(p, parameters) for p in parents_pool]))
            print()

        # Create a new generation
        population.clear()
        # Fill the population of this generation with children generated by crossover
        for _ in range(parameters.population_size * 50):
            parents: tuple[Node, Node] = select_parents(parents_pool, dag, parameters)
            offspring: Node = cleanup(crossover(parents))

            if is_valid(offspring, parameters):
                population.append(offspring)

            if len(population) == parameters.population_size:
                break

        if verbose:
            print(f"Generation {i}: created new generation")

            for n in population:
                print(n)

            print(all([is_valid(i, parameters) for i in population]))
            print()

        # Check for the (extremely unlikely) case where a solution has MSE of 0.0.
        # If it does, stop the computations and return that solution.
        final_solution: Node | None = check_population(population, parameters)
        if final_solution is not None:
            return final_solution

        # Apply mutations to the individuals
        for index, individual in enumerate(population):
            for _ in range(10):
                mutated_individual: Node = cleanup(mutate(individual, dag, parameters))

                if is_valid(mutated_individual, parameters):
                    population[index] = mutated_individual
                    break

        if verbose:
            print(f"Generation {i}: mutated new generation")

            for n in population:
                print(n)

            print(all([is_valid(i, parameters) for i in population]))
            print()

        # Check again for the stopping case.
        final_solution: Node | None = check_population(population, parameters)
        if final_solution is not None:
            return final_solution

    return sorted(population, key=lambda ind: fitness(ind, parameters))[0]


def main():
    pass

    # Num. generations and pop. size tuning results (on problem 0)

    #data = np.load("../data/problem_0.npz")
    #x, y = data["x"], data["y"]
    #results: list = []

    #for num_generations in [100, 1000, 10000]:
    #    for population_size in [100, 20, 50]:
    #        with warnings.catch_warnings():
    #            warnings.simplefilter("ignore")
    #            try:
    #                results.append((num_generations, population_size, DagGP.mse(train_model(TrainingParameters(x, y, num_generations, population_size)), x, y)))
    #            except Exception:
    #                results.append((num_generations, population_size, np.inf))

    #for _ in range(10):
    #    for num_generations in [100, 500, 1000]:
    #        with warnings.catch_warnings():
    #            warnings.simplefilter("ignore")
    #            try:
    #                results.append((num_generations, DagGP.mse(train_model(TrainingParameters(x, y, num_generations, 50)), x, y)))
    #            except Exception:
    #                results.append((num_generations, np.inf))

    #or result in results:
    #   print(result)

    # (100, 10, np.float64(3.2031730817384574))
    # (100, 20, np.float64(1.99364723850543))
    # (100, 50, np.float64(0.01067566400550203))

    # (1000, 10, np.float64(3.3948032297143866))
    # (1000, 20, np.float64(3.2031730817384574))
    # (1000, 50, np.float64(1.8515305531317954))

    # (10000, 10, np.float64(3.8019981684757713))
    # (10000, 20, np.float64(2.1363319744909415))
    # (10000, 50, np.float64(1.8910558431660756))



    # (100, np.float64(0.01067566400550203))
    # (500, np.float64(0.01067566400550203))
    # (1000, np.float64(0.01067566400550203))

    # (100, np.float64(2.2034576748476447e-05))
    # (500, np.float64(0.01067566400550203))
    # (1000, np.float64(0.009048410963202195))

    # (100, np.float64(0.01067566400550203))
    # (500, np.float64(0.01067566400550203))
    # (1000, np.float64(0.01067566400550203))

    # (100, np.float64(0.01067566400550203))
    # (500, np.float64(0.01067566400550203))
    # (1000, np.float64(0.01067566400550203))

    # (100, np.float64(0.01067566400550203))
    # (500, np.float64(0.01067566400550203))
    # (1000, np.float64(0.01067533530166119))

    # (100, np.float64(0.0013864402896065096))
    # (500, np.float64(0.010643207535721956))
    # (1000, np.float64(0.010627995865371602))

    # (100, np.float64(0.03245070175135962))
    # (500, np.float64(2.3699041605483037e-05))
    # (1000, np.float64(1.4651593566170996e-07))

    # (100, np.float64(0.010708283456020444))
    # (500, np.float64(0.010675468914254126))
    # (1000, np.float64(0.01067566400550203))

    # (100, np.float64(0.010675309304174842))
    # (500, np.float64(0.0015832048376789383))
    # (1000, np.float64(0.25434601496202247))

    # (100, np.float64(0.01067566400550203))
    # (500, np.float64(0.010540566792826478))
    # (1000, np.float64(0.01067566400550203))

    # Hyperparameter tuning

    # data = np.load(f"../data/problem_8.npz")
    # x, y = data["x"], data["y"]
    # results: list[tuple[Node, TrainingParameters]] = []

    # for weighted_parent_selection in [False, True]:
    #     for mse_tolerance in [0.0, 0.05, 0.1]:
    #         for random_event_chance in [0.0, 0.25, 0.5, 0.75, 1.0]:
    #             parameters = TrainingParameters(x, y, 500, 50, mse_tolerance, weighted_parent_selection, random_event_chance)

    #             with warnings.catch_warnings():
    #                 warnings.simplefilter("ignore")
    #                 try:
    #                     results.append((train_model(parameters), parameters))
    #                 except BaseException:
    #                     pass

    # best_result: tuple[Node, TrainingParameters] = sorted(results, key=lambda res: DagGP.mse(res[0], res[1].x, res[1].y))[0]

    # print(f"Best parameters for problem 8: \n")
    # print(best_result[0], DagGP.mse(best_result[0], x, y))
    # print(best_result[1])

    # Problem 1

    # MSE tolerance: 0.0
    # Random event chance: 0.75

<<<<<<< HEAD
    # Problem 2
=======
    # Training parameters:
    # Num.generations: 1000
    # Population size: 50
    # Weighted parent selection: False
    # Elitist population: False
    # Random event chance: 0.2
    #
    # Problem 2
    #
    # Solution: add(exp(x0), absolute(tan(add(sinh(x0), sinh(arcsinh(arctan(cos(remainder(sinh(x1), subtract(sinh(sinh(x0)), cos(tanh(x1)))))))))))), MSE: 29616782465260.66
    #
    # Training parameters:
    #  Num. generations: 1000
    # Population size: 50
    # Weighted parent selection: False
    # Elitist population: True
    # Random event chance: 0.0
>>>>>>> 389da050

    # MSE tolerance: 0.0
    # Random event chance: 0.25

    # Problem 3

    # MSE tolerance: 0.1
    # Random event chance: 0.0

    # Problem 4

    # MSE tolerance: 0.0
    # Random event chance: 0.25

    # Problem 5

    # MSE tolerance: 0.1
    # Random event chance: 0.0

    # Problem 6

    # MSE tolerance: 0.05
    # Random event chance: 0.25

    # Problem 7

    # MSE tolerance: 0.05
    # Random event chance: 0.0

    # Problem 8

    # MSE tolerance: 0.05
    # Random event chance: 0.5

    #data = np.load("../data/problem_8.npz")
    #x, y = data["x"], data["y"]
    #parameters = TrainingParameters(x, y, 500, 50, 0.05, 0.5)

    #solutions: list[Node] = []

    #for _ in range(10):
    #    with warnings.catch_warnings():
    #        warnings.simplefilter("ignore")

    #        try:
    #            solutions.append(train_model(parameters))
    #        except Exception:
    #            pass

    #best_solution: Node = sorted(solutions, key=lambda ind: DagGP.mse(ind, x, y))[0]

    #print(f"Solution: {best_solution}, MSE: {DagGP.mse(best_solution, x, y)}")

    # Final solutions:

    # Problem 1: sin(x0), MSE: 7.125940794232773e-34
    # Problem 2: multiply(625, multiply(multiply(multiply(4, multiply(multiply(4, 0.577216), multiply(4, 0.577216))), x0), multiply(multiply(4, multiply(4, 0.577216)), multiply(4, multiply(4, 0.577216))))), MSE: 19019678186349.03
    # Problem 3: subtract(subtract(cosh(sinh(cosh(cos(cos(cosh(x0)))))), sinh(x1)), subtract(sinh(x1), cosh(x0))), MSE: 188.44626602309802
    # Problem 4: add(add(cos(x1), exp(cos(x1))), add(add(cos(x1), cos(cos(x1))), add(cos(x1), add(cos(x1), exp(cos(x1)))))), MSE: 0.41457829025162274
    # Problem 5: multiply(log10(sinh(sinh(x1))), sinh(tanh(tanh(0)))), MSE: 5.572810232617333e-18
    # Problem 6: add(subtract(x1, x0), add(x1, cos(tanh(exp(subtract(subtract(x1, x0), x0)))))), MSE: 0.5737390617945737
    # Problem 7: exp(add(multiply(x1, x0), cosh(tanh(multiply(x1, x0))))), MSE: 331.07916322654233
    # Problem 8: add(add(add(power(x5, 5), power(x5, 5)), add(power(x5, 5), power(x5, 5))), add(power(x5, 5), -1)), MSE: 735292.5511553207


if __name__ == '__main__':
    main()<|MERGE_RESOLUTION|>--- conflicted
+++ resolved
@@ -5,7 +5,7 @@
 
 from tqdm import tqdm
 from gxgp import Node, DagGP, gxgp_random
-import s332177
+from src.gxgp import arity
 
 
 class TrainingParameters:
@@ -509,7 +509,6 @@
     # (10000, 50, np.float64(1.8910558431660756))
 
 
-
     # (100, np.float64(0.01067566400550203))
     # (500, np.float64(0.01067566400550203))
     # (1000, np.float64(0.01067566400550203))
@@ -579,27 +578,7 @@
     # MSE tolerance: 0.0
     # Random event chance: 0.75
 
-<<<<<<< HEAD
     # Problem 2
-=======
-    # Training parameters:
-    # Num.generations: 1000
-    # Population size: 50
-    # Weighted parent selection: False
-    # Elitist population: False
-    # Random event chance: 0.2
-    #
-    # Problem 2
-    #
-    # Solution: add(exp(x0), absolute(tan(add(sinh(x0), sinh(arcsinh(arctan(cos(remainder(sinh(x1), subtract(sinh(sinh(x0)), cos(tanh(x1)))))))))))), MSE: 29616782465260.66
-    #
-    # Training parameters:
-    #  Num. generations: 1000
-    # Population size: 50
-    # Weighted parent selection: False
-    # Elitist population: True
-    # Random event chance: 0.0
->>>>>>> 389da050
 
     # MSE tolerance: 0.0
     # Random event chance: 0.25
